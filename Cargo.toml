--- conflicted
+++ resolved
@@ -33,15 +33,10 @@
 serde = { version = "1.0", features = ["derive"] }
 serde_json = "1.0"
 chrono = "0.4"
-<<<<<<< HEAD
 uuid = { version = "1.1", features = ["v4", "std", "serde"] }
 
 aragog = "0.16.1"
-=======
-uuid = { version = "1", features = ["v4"] }
 
-gremlin-client = { git = "https://github.com/nextdotid/gremlin-rs.git", branch = "master", features = ["tokio-runtime", "derive"] }
->>>>>>> 5355335d
 
 async-trait = "*"
 strum_macros = "*"
