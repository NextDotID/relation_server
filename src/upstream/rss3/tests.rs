use crate::{
    error::Error,
    graph::edge::Hold,
    graph::new_db_connection,
    graph::vertex::{contract::Chain, Contract, Identity},
    upstream::rss3::Rss3,
    upstream::Platform,
    upstream::{Fetcher, Target},
};

<<<<<<< HEAD
    #[tokio::test]
    async fn test_smoke_nft_rss3() -> Result<(), Error> {
        let target = Target::Identity(
            Platform::Ethereum,
            "0x0bd793ea8334a77b2bfd604dbaedca11ea094306".to_lowercase(),
        );
        let _ = Rss3::fetch(&target).await?;
=======
#[tokio::test]
async fn test_smoke_nft_rss3() -> Result<(), Error> {
    let target = Target::Identity(
        Platform::Ethereum,
        "0xd8da6bf26964af9d7eed9e03e53415d37aa96045".to_lowercase(),
    );
    let _ = Rss3::fetch(&target).await?;
>>>>>>> 41eb4011

    let db = new_db_connection().await?;

<<<<<<< HEAD
        let owner =
            Identity::find_by_platform_identity(&db, &Platform::Ethereum, &target.identity()?)
                .await?
                .expect("Record not found");
        let contract = Contract::find_by_chain_address(
            &db,
            &Chain::Ethereum,
            "0x249aeaa7fa06a63ea5389b72217476db881294df",
        )
=======
    let owner = Identity::find_by_platform_identity(&db, &Platform::Ethereum, &target.identity()?)
>>>>>>> 41eb4011
        .await?
        .expect("Record not found");
    let contract = Contract::find_by_chain_address(
        &db,
        &Chain::Polygon,
        "0x60576a64851c5b42e8c57e3e4a5cf3cf4eeb2ed6",
    )
    .await?
    .unwrap();

    let _ = Hold::find_by_from_to_id(&db, &owner, &contract, "1484")
        .await
        .expect("Record not found");

    Ok(())
}<|MERGE_RESOLUTION|>--- conflicted
+++ resolved
@@ -8,50 +8,29 @@
     upstream::{Fetcher, Target},
 };
 
-<<<<<<< HEAD
-    #[tokio::test]
-    async fn test_smoke_nft_rss3() -> Result<(), Error> {
-        let target = Target::Identity(
-            Platform::Ethereum,
-            "0x0bd793ea8334a77b2bfd604dbaedca11ea094306".to_lowercase(),
-        );
-        let _ = Rss3::fetch(&target).await?;
-=======
+
 #[tokio::test]
 async fn test_smoke_nft_rss3() -> Result<(), Error> {
     let target = Target::Identity(
         Platform::Ethereum,
-        "0xd8da6bf26964af9d7eed9e03e53415d37aa96045".to_lowercase(),
+        "0x0bd793ea8334a77b2bfd604dbaedca11ea094306".to_lowercase(),
     );
     let _ = Rss3::fetch(&target).await?;
->>>>>>> 41eb4011
-
     let db = new_db_connection().await?;
 
-<<<<<<< HEAD
-        let owner =
-            Identity::find_by_platform_identity(&db, &Platform::Ethereum, &target.identity()?)
-                .await?
-                .expect("Record not found");
-        let contract = Contract::find_by_chain_address(
-            &db,
-            &Chain::Ethereum,
-            "0x249aeaa7fa06a63ea5389b72217476db881294df",
-        )
-=======
     let owner = Identity::find_by_platform_identity(&db, &Platform::Ethereum, &target.identity()?)
->>>>>>> 41eb4011
+
         .await?
         .expect("Record not found");
     let contract = Contract::find_by_chain_address(
         &db,
-        &Chain::Polygon,
-        "0x60576a64851c5b42e8c57e3e4a5cf3cf4eeb2ed6",
+        &Chain::Ethereum,
+        "0x33eecbf908478c10614626a9d304bfe18b78dd73",
     )
     .await?
     .unwrap();
 
-    let _ = Hold::find_by_from_to_id(&db, &owner, &contract, "1484")
+    let _ = Hold::find_by_from_to_id(&db, &owner, &contract, "3294463383")
         .await
         .expect("Record not found");
 
