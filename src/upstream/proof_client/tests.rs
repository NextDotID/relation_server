--- conflicted
+++ resolved
@@ -1,10 +1,6 @@
 mod tests {
-<<<<<<< HEAD
-=======
     use warp::addr;
-
     use crate::upstream::Target;
->>>>>>> 40a874d6
     use crate::{error::Error, upstream::proof_client::ProofClient, upstream::Fetcher};
     use crate::{
         graph::new_db_connection, graph::vertex::Identity, upstream::Platform, util::naive_now,
