--- conflicted
+++ resolved
@@ -130,11 +130,8 @@
         Ok(())
     }
 
-<<<<<<< HEAD
-    fn ability() -> Vec<(Vec<Platform>, Vec<Platform>)> {
-=======
+
     fn ability(&self) -> Vec<(Vec<Platform>, Vec<Platform>)> {
->>>>>>> 78e305a2
         return vec![(
             vec![Platform::Ethereum, Platform::Twitter],
             vec![Platform::Ethereum, Platform::Twitter],
