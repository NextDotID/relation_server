mod tests;

use crate::config::C;
use crate::error::Error;
use crate::graph::{edge::Proof, new_db_connection, vertex::Identity};
use crate::graph::{Edge, Vertex};
use crate::upstream::{DataSource, Fetcher, Platform};
use crate::util::{make_client, naive_now, parse_body};
use async_trait::async_trait;
use serde::Deserialize;

use std::str::FromStr;
use uuid::Uuid;

#[derive(Deserialize, Debug)]
pub struct KeybaseResponse {
    pub status: Status,
    pub them: Vec<PersonInfo>,
}

#[derive(Deserialize, Debug)]
pub struct PersonInfo {
    pub id: String,
    pub basics: Basics,
    pub proofs_summary: ProofsSummary,
}

#[derive(Deserialize, Debug)]
pub struct Status {
    pub code: i32,
    pub name: String,
}

#[derive(Deserialize, Debug)]
pub struct ProofsSummary {
    pub all: Vec<ProofItem>,
}

#[derive(Deserialize, Debug)]
pub struct Basics {
    pub username: String,
    pub ctime: i64,
    pub mtime: i64,
    pub id_version: i32,
    pub track_version: i32,
    pub last_id_change: i64,
    pub username_cased: String,
    pub status: i32,
    pub salt: String,
    pub eldest_seqno: i32,
}

#[derive(Deserialize, Debug)]
pub struct ProofItem {
    pub proof_type: String,
    pub nametag: String,
    pub state: i32,
    pub service_url: String,
    pub proof_url: String,
    pub sig_id: String,
    pub proof_id: String,
    pub human_url: String,
    pub presentation_group: String,
    pub presentation_tag: String,
}

#[derive(Deserialize, Debug)]
pub struct ErrorResponse {
    pub message: String,
}

pub struct Keybase {
    pub platform: String,
    pub identity: String,
}

#[async_trait]
impl Fetcher for Keybase {
    async fn fetch(&self) -> Result<(), Error> {
        let client = make_client();
        let uri: http::Uri = match format!(
            "{}?{}={}&fields=proofs_summary",
            C.upstream.keybase_service.url, self.platform, self.identity
        )
        .parse()
        {
            Ok(n) => n,
            Err(err) => {
                return Err(Error::ParamError(format!(
                    "Uri format Error: {}",
                    err.to_string()
                )))
            }
        };

        let mut resp = client.get(uri).await?;

        if !resp.status().is_success() {
            let body: ErrorResponse = parse_body(&mut resp).await?;
            return Err(Error::General(
                format!("Keybase Result Get Error: {}", body.message),
                resp.status(),
            ));
        }

        let mut body: KeybaseResponse = parse_body(&mut resp).await?;
        if body.status.code != 0 {
            return Err(Error::General(
                format!("Keybase Result Get Error: {}", body.status.name),
                resp.status(),
            ));
        }

        let person_info = match body.them.pop() {
            Some(i) => i,
            None => {
                return Err(Error::NoResult);
            }
        };
        let user_id = person_info.id;
        let user_name = person_info.basics.username;

        let db = new_db_connection().await?;

        for p in person_info.proofs_summary.all.into_iter() {
            let from: Identity = Identity {
                uuid: Some(Uuid::new_v4()),
                platform: Platform::Keybase,
                identity: user_id.clone(),
                created_at: None,
                display_name: user_name.clone(),
                added_at: naive_now(),
                avatar_url: None,
                profile_url: None,
                updated_at: naive_now(),
            };
            let from_record = from.create_or_update(&db).await?;

            if Platform::from_str(p.proof_type.as_str()).is_err() {
                continue;
            }
            let to: Identity = Identity {
                uuid: Some(Uuid::new_v4()),
                platform: Platform::from_str(p.proof_type.as_str()).unwrap(),
                identity: p.nametag.clone(),
                created_at: None,
                display_name: p.nametag.clone(),
                added_at: naive_now(),
                avatar_url: None,
                profile_url: None,
                updated_at: naive_now(),
            };
            let to_record = to.create_or_update(&db).await?;

            let pf: Proof = Proof {
                uuid: Uuid::new_v4(),
                source: DataSource::Keybase,
                record_id: Some(p.proof_id.clone()),
                created_at: None,
                last_fetched_at: naive_now(),
            };
            pf.connect(&db, &from_record, &to_record).await?;
        }

        Ok(())
    }

<<<<<<< HEAD
    fn ability() -> Vec<(Vec<Platform>, Vec<Platform>)> {
=======
    fn ability(&self) -> Vec<(Vec<Platform>, Vec<Platform>)> {
>>>>>>> 78e305a2
        return vec![(
            vec![Platform::Twitter, Platform::Github],
            vec![Platform::Keybase, Platform::Twitter, Platform::Github],
        )];
    }
}<|MERGE_RESOLUTION|>--- conflicted
+++ resolved
@@ -165,11 +165,8 @@
         Ok(())
     }
 
-<<<<<<< HEAD
-    fn ability() -> Vec<(Vec<Platform>, Vec<Platform>)> {
-=======
+
     fn ability(&self) -> Vec<(Vec<Platform>, Vec<Platform>)> {
->>>>>>> 78e305a2
         return vec![(
             vec![Platform::Twitter, Platform::Github],
             vec![Platform::Keybase, Platform::Twitter, Platform::Github],
