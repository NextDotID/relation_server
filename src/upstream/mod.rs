mod aggregation;
mod keybase;
mod knn3;
mod proof_client;
mod rss3;
mod sybil_list;

use crate::{
    error::Error,
    graph::vertex::contract::{Chain, ContractCategory},
    upstream::{
        aggregation::Aggregation, keybase::Keybase, knn3::Knn3, proof_client::ProofClient,
        rss3::Rss3, sybil_list::SybilList,
    },
};
use async_trait::async_trait;
use futures::future::join_all;
use http::StatusCode;
use log::{debug, info, trace};
use serde::{Deserialize, Serialize};
use strum_macros::{Display, EnumIter, EnumString};

/// List when processing identities.
type TargetProcessedList = Vec<Target>;

/// Target to fetch.
#[derive(Debug, Clone, PartialEq)]
pub enum Target {
    /// Identity with given platform and identity.
    Identity(Platform, String),

    /// NFT with given chain, category and contract_address, NFT_ID.
    NFT(Chain, ContractCategory, String, String),
}
impl Default for Target {
    fn default() -> Self {
        Target::Identity(Platform::default(), "".to_string())
    }
}
impl Target {
    /// Judge if this target is in supported platforms list given by upstream.
    pub fn in_platform_supported(&self, platforms: Vec<Platform>) -> bool {
        match self {
            Self::NFT(_, _, _, _) => false,
            Self::Identity(platform, _) => platforms.contains(platform),
        }
    }

    /// Judge if this target is in supported NFT category / chain list given by upstream.
    pub fn in_nft_supported(
        &self,
        nft_categories: Vec<ContractCategory>,
        nft_chains: Vec<Chain>,
    ) -> bool {
        match self {
            Self::Identity(_, _) => false,
            Self::NFT(chain, category, _, _) => {
                nft_categories.contains(category) && nft_chains.contains(chain)
            }
        }
    }

    pub fn platform(&self) -> Result<Platform, Error> {
        match self {
            Self::Identity(platform, _) => Ok(platform.clone()),
            Self::NFT(_, _, _, _) => Err(Error::General(
                "Target: Get platform error: Not an Identity".into(),
                StatusCode::INTERNAL_SERVER_ERROR,
            )),
        }
    }

    pub fn identity(&self) -> Result<String, Error> {
        match self {
            Self::Identity(_, identity) => Ok(identity.clone()),
            Self::NFT(_, _, _, _) => Err(Error::General(
                "Target: Get identity error: Not an Identity".into(),
                StatusCode::INTERNAL_SERVER_ERROR,
            )),
        }
    }

    pub fn nft_chain(&self) -> Result<Chain, Error> {
        match self {
            Self::Identity(_, _) => Err(Error::General(
                "Target: Get nft chain error: Not an NFT".into(),
                StatusCode::INTERNAL_SERVER_ERROR,
            )),
            Self::NFT(chain, _, _, _) => Ok(chain.clone()),
        }
    }

    pub fn nft_category(&self) -> Result<ContractCategory, Error> {
        match self {
            Self::Identity(_, _) => Err(Error::General(
                "Target: Get nft category error: Not an NFT".into(),
                StatusCode::INTERNAL_SERVER_ERROR,
            )),
            Self::NFT(_, category, _, _) => Ok(category.clone()),
        }
    }

    pub fn nft_id(&self) -> Result<String, Error> {
        match self {
            Self::Identity(_, _) => Err(Error::General(
                "Target: Get nft id error: Not an NFT".into(),
                StatusCode::INTERNAL_SERVER_ERROR,
            )),
            Self::NFT(_, _, _, nft_id) => Ok(nft_id.clone()),
        }
    }
}
impl std::fmt::Display for Target {
    fn fmt(&self, f: &mut std::fmt::Formatter<'_>) -> std::fmt::Result {
        match self {
            Self::Identity(platform, identity) => write!(f, "Identity/{}/{}", platform, identity),
            Self::NFT(chain, category, address, nft_id) => {
                write!(f, "NFT/{}/{}/{}/{}", chain, category, address, nft_id)
            }
        }
    }
}

/// All identity platform.
/// TODO: move this definition into `graph/vertex/identity`, since it is not specific to upstream.
#[derive(
    Serialize,
    Deserialize,
    Debug,
    EnumString,
    Clone,
    Copy,
    Display,
    PartialEq,
    Eq,
    EnumIter,
    Default,
    async_graphql::Enum,
)]
pub enum Platform {
    /// Twitter
    #[strum(serialize = "twitter")]
    #[serde(rename = "twitter")]
<<<<<<< HEAD
=======
    #[graphql(name = "twitter")]
    #[default]
>>>>>>> 11197871
    Twitter,

    /// Ethereum wallet `0x[a-f0-9]{40}`
    #[strum(serialize = "ethereum", serialize = "eth")]
    #[serde(rename = "ethereum")]
    #[graphql(name = "ethereum")]
    Ethereum,

    /// NextID
    #[strum(serialize = "nextid")]
    #[serde(rename = "nextid")]
    #[graphql(name = "nextid")]
    NextID,

    /// Keybase
    #[strum(serialize = "keybase")]
    #[serde(rename = "keybase")]
    #[graphql(name = "keybase")]
    Keybase,

    /// Github
    #[strum(serialize = "github")]
    #[serde(rename = "github")]
    #[graphql(name = "github")]
    Github,

    /// Unknown
    #[strum(serialize = "unknown")]
    #[serde(rename = "unknown")]
<<<<<<< HEAD
    #[default]
=======
    #[graphql(name = "unknown")]
>>>>>>> 11197871
    Unknown,
}

/// All data respource platform.
#[derive(
    Serialize,
    Deserialize,
    Debug,
    Clone,
    Display,
    EnumString,
    PartialEq,
    Eq,
    EnumIter,
    Default,
    Copy,
    async_graphql::Enum,
)]
pub enum DataSource {
    /// https://github.com/Uniswap/sybil-list/blob/master/verified.json
    #[strum(serialize = "sybil")]
    #[serde(rename = "sybil")]
    #[graphql(name = "sybil")]
    SybilList,

    /// https://keybase.io/docs/api/1.0/call/user/lookup
    #[strum(serialize = "keybase")]
    #[serde(rename = "keybase")]
    #[graphql(name = "keybase")]
    Keybase,

    /// https://docs.next.id/docs/proof-service/api
    #[strum(serialize = "nextid")]
    #[serde(rename = "nextid")]
    #[graphql(name = "nextid")]
    NextID, // = "nextID",

    /// https://rss3.io/network/api.html
    #[strum(serialize = "rss3")]
    #[serde(rename = "rss3")]
    #[graphql(name = "rss3")]
    Rss3, // = "rss3",

    /// https://docs.knn3.xyz/graphql/
    #[strum(serialize = "knn3")]
    #[serde(rename = "knn3")]
    #[graphql(name = "knn3")]
    Knn3, // = "rss3",

    #[strum(serialize = "cyberconnect")]
    #[serde(rename = "cyberconnect")]
    #[graphql(name = "cyberconnect")]
    CyberConnect,

    #[strum(serialize = "ethLeaderboard")]
    #[serde(rename = "ethLeaderboard")]
    #[graphql(name = "ethLeaderboard")]
    EthLeaderboard,

    /// Unknown
    #[strum(serialize = "unknown")]
    #[serde(rename = "unknown")]
    #[graphql(name = "unknown")]
    #[default]
    Unknown,
}

/// All asymmetric cryptography algorithm supported by RelationService.
#[derive(Serialize, Deserialize)]
pub enum Algorithm {
    EllipticCurve,
}

/// All elliptic curve supported by RelationService.
#[derive(Serialize, Deserialize)]
pub enum Curve {
    Secp256K1,
}

/// Fetcher defines how to fetch data from upstream.
#[async_trait]
pub trait Fetcher {
    /// Fetch data from given source.
    async fn fetch(target: &Target) -> Result<TargetProcessedList, Error>;

    /// Determine if this upstream can fetch this target.
    fn can_fetch(target: &Target) -> bool;
}

/// Find all available (platform, identity) in all `Upstream`s.
pub async fn fetch_all(initial_target: Target) -> Result<(), Error> {
    info!("fetch_all : {}", initial_target);
    let mut up_next: TargetProcessedList = vec![initial_target];
    let mut processed: TargetProcessedList = vec![];
    while up_next.len() > 0 {
        debug!("fetch_all::up_next | {:?}", up_next);
        let target = up_next.pop().unwrap();
        let fetched = fetch_one(&target).await?;
        processed.push(target.clone());
        fetched.into_iter().for_each(|f| {
            if processed.contains(&f) {
                trace!("fetch_all::iter | Fetched {} | duplicated", f);
            } else {
                trace!("fetch_all::iter | Fetched {} | pushed into up_next", f);
                up_next.push(f.clone());
            }
        });
    }

    Ok(())
}

// async fn fetching(source: Upstream, platform: &Platform, identity: &str) -> TargetProcessedList {
//     let fetcher = source.get_fetcher(platform, &identity);
//     let ability = fetcher.ability();
//     let mut res: TargetProcessedList = Vec::new();
//     for (platforms, _) in ability.into_iter() {
//         if platforms.iter().any(|i| i == platform) {
//             debug!(
//                 "fetch_one | Fetching {} / {} from {:?}",
//                 platform, identity, source
//             );
//             match fetcher.fetch().await {
//                 Ok(resp) => {
//                     debug!(
//                         "fetch_one | Fetched ({} / {} from {:?}): {:?}",
//                         platform, identity, source, resp
//                     );
//                     res.extend(resp);
//                 }
//                 Err(err) => {
//                     warn!(
//                         "fetch_one | Failed to fetch ({} / {} from {:?}): {:?}",
//                         platform, identity, source, err
//                     );
//                     continue;
//                 }
//             };
//         }
//     }
//     res
// }

/// Find one (platform, identity) pair in all upstreams.
/// Returns identities just fetched for next iter..
pub async fn fetch_one(target: &Target) -> Result<TargetProcessedList, Error> {
    // FIXME: Yeah yeah I know it's stupid.
    let results: TargetProcessedList = join_all(vec![
        Aggregation::fetch(target),
        SybilList::fetch(target),
        Keybase::fetch(target),
        ProofClient::fetch(target),
        Rss3::fetch(target),
        Knn3::fetch(target),
    ])
    .await
    .into_iter()
    .flat_map(|res| res.unwrap_or(vec![]))
    .collect();

    Ok(results)
}

/// Prefetch all prefetchable upstreams, e.g. SybilList.
pub async fn prefetch() -> Result<(), Error> {
    info!("Prefetching sybil_list ...");
    sybil_list::prefetch().await?;
    info!("Prefetch completed.");
    Ok(())
}

#[cfg(test)]
mod tests {
    use crate::error::Error;
    use crate::upstream::{fetch_all, fetch_one, Platform, Target};

    #[tokio::test]
    async fn test_fetcher_result() -> Result<(), Error> {
        let result = fetch_all(Target::Identity(Platform::Twitter, "0xsannie".into())).await?;
        assert_eq!(result, ());

        Ok(())
    }

    #[tokio::test]
    async fn test_fetch_one_result() -> Result<(), Error> {
        let result = fetch_one(&Target::Identity(Platform::Twitter, "0xsannie".into())).await?;
        assert_ne!(result.len(), 0);

        Ok(())
    }
}<|MERGE_RESOLUTION|>--- conflicted
+++ resolved
@@ -141,11 +141,6 @@
     /// Twitter
     #[strum(serialize = "twitter")]
     #[serde(rename = "twitter")]
-<<<<<<< HEAD
-=======
-    #[graphql(name = "twitter")]
-    #[default]
->>>>>>> 11197871
     Twitter,
 
     /// Ethereum wallet `0x[a-f0-9]{40}`
@@ -175,11 +170,7 @@
     /// Unknown
     #[strum(serialize = "unknown")]
     #[serde(rename = "unknown")]
-<<<<<<< HEAD
     #[default]
-=======
-    #[graphql(name = "unknown")]
->>>>>>> 11197871
     Unknown,
 }
 
