--- conflicted
+++ resolved
@@ -15,18 +15,6 @@
 use strum::IntoEnumIterator;
 use strum_macros::EnumIter;
 use strum_macros::{Display, EnumString};
-<<<<<<< HEAD
-
-use crate::{
-    error::Error,
-    graph::vertex::IdentityRecord,
-    graph::{
-        edge::{Own, ProofRecord},
-        vertex::NFTRecord,
-    },
-};
-=======
->>>>>>> a0bf0976
 
 /// All identity platform.
 #[derive(Serialize, Deserialize, Debug, EnumString, Clone, Display, PartialEq)]
