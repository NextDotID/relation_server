mod keybase;
<<<<<<< HEAD
mod rss3;
=======
mod proof_client;
mod sybil_list;
>>>>>>> a2c6dbba

use async_trait::async_trait;
use chrono::NaiveDateTime;
use serde::{Deserialize, Serialize};
use strum_macros::{Display, EnumString};

use crate::error::Error;

/// All identity platform.
#[derive(Serialize, Deserialize, Debug, EnumString, Clone, Display, PartialEq)]
pub enum Platform {
    /// Twitter
    #[strum(serialize = "twitter")]
    #[serde(rename = "twitter")]
    Twitter,
    /// Ethereum wallet `0x[a-f0-9]{40}`
    #[strum(serialize = "ethereum")]
    #[serde(rename = "ethereum")]
    Ethereum,
    /// NextID
    #[strum(serialize = "nextid")]
    #[serde(rename = "nextid")]
    NextID,
    /// Keybase
    #[strum(serialize = "keybase")]
    #[serde(rename = "keybase")]
    Keybase,
    /// Github
    #[strum(serialize = "github")]
    #[serde(rename = "github")]
    Github,
}

/// All data respource platform.
#[derive(Serialize, Deserialize, Debug, Clone, Display, EnumString, PartialEq)]
pub enum DataSource {
    /// https://github.com/Uniswap/sybil-list/blob/master/verified.json
    #[strum(serialize = "sybil_list")]
    #[serde(rename = "sybil_list")]
    SybilList,

    /// https://keybase.io/docs/api/1.0/call/user/lookup
    #[strum(serialize = "keybase")]
    #[serde(rename = "keybase")]
    Keybase,

    /// https://docs.next.id/docs/proof-service/api
    #[strum(serialize = "nextid")]
    #[serde(rename = "nextid")]
    NextID, // = "nextID",


    /// https://rss3.io/network/api.html
    Rss3, // = "rss3",
}

/// All asymmetric cryptography algorithm supported by RelationService.
#[derive(Serialize, Deserialize)]
pub enum Algorithm {
    EllipticCurve,
}

/// All elliptic curve supported by RelationService.
#[derive(Serialize, Deserialize)]
pub enum Curve {
    Secp256K1,
}

/// TODO: use DB-defined struct instead.
/// VertexType: Identity
#[derive(Debug)]
pub struct TempIdentity {
    pub uuid: uuid::Uuid,
    pub platform: Platform,
    pub identity: String,
    pub created_at: Option<NaiveDateTime>,
    pub display_name: Option<String>,
}

/// TODO: use DB-defined struct instead.
/// VertexType: CryptoIdentity
pub struct TempCryptoIdentity {
    pub uuid: uuid::Uuid,
    /// 0xHEXSTRING, no compression.
    pub public_key: String,
    pub algorithm: Algorithm,
    pub curve: Curve,
}

/// EdgeType: Proof
#[derive(Debug)]
pub struct TempProof {
    pub uuid: uuid::Uuid,
    pub method: DataSource,
    /// 通常为 URL，同一个 fetcher 可以对接不同上游的场景
    pub upstream: Option<String>,
    pub record_id: Option<String>,
    pub created_at: Option<NaiveDateTime>,
    pub last_verified_at: NaiveDateTime,
}

/// EdgeType: PubkeySerialize
#[derive(Debug)]
pub struct TempPubkeySerialize {
    pub uuid: uuid::Uuid,
}

/// Info of a complete binding.
#[derive(Debug)]
pub struct Connection {
    pub from: TempIdentity,
    pub to: TempIdentity,
    pub proof: TempProof,
}

/// Fetcher defines how to fetch data from upstream.
#[async_trait]
pub trait Fetcher {
    /// Fetch data from given source.
    async fn fetch(&self, _url: Option<String>) -> Result<Vec<Connection>, Error>;
}<|MERGE_RESOLUTION|>--- conflicted
+++ resolved
@@ -1,10 +1,7 @@
 mod keybase;
-<<<<<<< HEAD
-mod rss3;
-=======
 mod proof_client;
 mod sybil_list;
->>>>>>> a2c6dbba
+mod rss3;
 
 use async_trait::async_trait;
 use chrono::NaiveDateTime;
