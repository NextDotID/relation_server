// Upstreams
mod aggregation;
mod crossbell;
mod dotbit;
mod ens_reverse;
mod farcaster;
mod genome;
mod keybase;
mod knn3;
mod lensv2;
mod proof_client;
mod rss3;
mod solana;
mod space_id;
mod sybil_list;
mod unstoppable;

#[cfg(test)]
mod tests;
mod the_graph;
mod types;

use crate::{
    error::Error,
    upstream::{
        aggregation::Aggregation, crossbell::Crossbell, dotbit::DotBit,
        ens_reverse::ENSReverseLookup, farcaster::Farcaster, genome::Genome, keybase::Keybase,
        knn3::Knn3, lensv2::LensV2, proof_client::ProofClient, rss3::Rss3, solana::Solana,
        space_id::SpaceId, sybil_list::SybilList, the_graph::TheGraph,
        unstoppable::UnstoppableDomains,
    },
    util::hashset_append,
};
use async_trait::async_trait;
use futures::{future::join_all, StreamExt};
use std::{collections::HashSet, sync::Arc};
use tokio::sync::Mutex;
use tracing::{event, info, warn, Level};

pub(crate) use types::vec_string_to_vec_datasource;
pub(crate) use types::{
    Chain, ContractCategory, DataFetcher, DataSource, DomainNameSystem, Platform, ProofLevel,
    Target, TargetProcessedList,
};

lazy_static! {
    /// Global processing queue to prevent duplicated query. i.e. multiple same request from frontend.
    pub static ref FETCHING: Arc<Mutex<HashSet<Target>>> = Arc::new(Mutex::new(HashSet::new()));
}

/// Fetcher defines how to fetch data from upstream.
#[async_trait]
pub trait Fetcher {
    /// Fetch data from given source.
    async fn fetch(target: &Target) -> Result<TargetProcessedList, Error>;

    /// Determine if this upstream can fetch this target.
    fn can_fetch(target: &Target) -> bool;
}

/// Find all available (platform, identity) in all `Upstream`s.
/// `depth` controls how many fetch layers should `fetch_all` blocks.
/// The rest `up_next` will be fetched asynchronously.  `None` means
/// fetch till exhausted.
// #[tracing::instrument(name = "fetch_all", level = "trace")]
#[async_recursion::async_recursion]
pub async fn fetch_all(targets: TargetProcessedList, depth: Option<u16>) -> Result<(), Error> {
    let mut round: u16 = 0;

    let mut fetching = FETCHING.lock().await;
    let mut up_next: HashSet<Target> = HashSet::from_iter(
        targets
            .clone()
            .into_iter()
            .filter(|target| !fetching.contains(target)),
    );
    up_next.iter().for_each(|target| {
        fetching.insert(target.clone());
        ()
    });
    drop(fetching);
    let mut processed: HashSet<Target> = HashSet::new();

    // FETCHING.lock().await.insert(initial_target.clone());
    // queues of this session.
    // let mut up_next = HashSet::from([initial_target.clone()]);
    // let mut processed: HashSet<Target> = HashSet::new();

    while up_next.len() > 0 {
        round += 1;
        let result = fetch_many(
            up_next
                .clone()
                .into_iter()
                .filter(|target| !processed.contains(target))
                .collect(),
            Some(round),
        )
        .await?;
        if depth.is_some() && depth.unwrap() <= round {
            // Fork as background job to continue fetching.
            tokio::spawn(fetch_all(up_next.into_iter().collect(), None));
            break;
        }

        // Add previous up_next into processed, and replace with new up_next
        hashset_append(&mut processed, up_next.into_iter().collect());
        up_next = HashSet::from_iter(result.into_iter());
    }

    let mut fetching = FETCHING.lock().await;
    targets.iter().for_each(|target| {
        fetching.remove(&target);
        ()
    });
    drop(fetching);

    event!(
        Level::INFO,
        round,
        ?depth,
        processed = processed.len(),
        "Fetch completed."
    );
    Ok(())
}

/// Fetch targets in parallel of 5.
/// `round` is only for log purpose.
pub async fn fetch_many(targets: Vec<Target>, round: Option<u16>) -> Result<Vec<Target>, Error> {
    const CONCURRENT: usize = 5;
    let futures: Vec<_> = targets.iter().map(|target| fetch_one(target)).collect();
    let futures_stream = futures::stream::iter(futures).buffer_unordered(CONCURRENT);

    let mut result: TargetProcessedList = futures_stream
        .collect::<Vec<Result<Vec<Target>, Error>>>()
        .await
        .into_iter()
        .flat_map(|handle_result| -> Vec<Target> {
            match handle_result {
                Ok(result) => {
                    event!(
                        Level::DEBUG,
                        ?round,
                        fetched_length = result.len(),
                        "Round completed."
                    );
                    result
                }
                Err(err) => {
                    event!(Level::WARN, ?round, %err, "Error happened in fetching task");
                    vec![]
                }
            }
        })
        .collect();
    result.dedup();
    Ok(result)
}
/// Find one (platform, identity) pair in all upstreams.
/// Returns amount of identities just fetched for next iter.
pub async fn fetch_one(target: &Target) -> Result<Vec<Target>, Error> {
    let mut up_next: TargetProcessedList = join_all(vec![
<<<<<<< HEAD
        // Aggregation::fetch(target),
=======
        Farcaster::fetch(target),
        LensV2::fetch(target),
        Aggregation::fetch(target),
>>>>>>> 225f725f
        SybilList::fetch(target),
        Keybase::fetch(target),
        ProofClient::fetch(target),
        Rss3::fetch(target),
        Knn3::fetch(target),
        ENSReverseLookup::fetch(target),
        DotBit::fetch(target),
        UnstoppableDomains::fetch(target),
        SpaceId::fetch(target),
        Genome::fetch(target),
        Crossbell::fetch(target),
        TheGraph::fetch(target),
        Solana::fetch(target),
    ])
    .await
    .into_iter()
    .flat_map(|res| {
        match res {
            Ok(up_next_list) => up_next_list,
            Err(err) => {
                warn!("Error happened when fetching {}: {}", target, err);
                vec![] // Don't break the procedure
            }
        }
    })
    .collect();
    up_next.dedup();
    // Filter zero address
    up_next = up_next
        .into_iter()
        .filter(|target| match target {
            Target::Identity(Platform::Ethereum, address) => {
                // Filter zero address (without last 4 digits)
                return !address.starts_with("0x000000000000000000000000000000000000");
            }
            Target::Identity(_, _) => true,
            Target::NFT(_, _, _, _) => true,
        })
        .collect();

    Ok(up_next)
}

/// Prefetch all prefetchable upstreams, e.g. SybilList.
pub async fn prefetch() -> Result<(), Error> {
    info!("Prefetching sybil_list ...");
    sybil_list::prefetch().await?;
    info!("Prefetch completed.");
    Ok(())
}<|MERGE_RESOLUTION|>--- conflicted
+++ resolved
@@ -161,13 +161,9 @@
 /// Returns amount of identities just fetched for next iter.
 pub async fn fetch_one(target: &Target) -> Result<Vec<Target>, Error> {
     let mut up_next: TargetProcessedList = join_all(vec![
-<<<<<<< HEAD
-        // Aggregation::fetch(target),
-=======
         Farcaster::fetch(target),
         LensV2::fetch(target),
         Aggregation::fetch(target),
->>>>>>> 225f725f
         SybilList::fetch(target),
         Keybase::fetch(target),
         ProofClient::fetch(target),
