--- conflicted
+++ resolved
@@ -25,318 +25,9 @@
 };
 use async_trait::async_trait;
 use futures::future::join_all;
-<<<<<<< HEAD
-use http::StatusCode;
-use log::{debug, info, trace};
-use serde::{Deserialize, Serialize};
-use strum_macros::{Display, EnumIter, EnumString};
-
-use self::ens_reverse::ENSReverseLookup;
-
-/// List when processing identities.
-type TargetProcessedList = Vec<Target>;
-
-/// Target to fetch.
-#[derive(Debug, Clone, PartialEq)]
-pub enum Target {
-    /// Identity with given platform and identity.
-    Identity(Platform, String),
-
-    /// NFT with given chain, category and contract_address, NFT_ID.
-    NFT(Chain, ContractCategory, String, String),
-}
-impl Default for Target {
-    fn default() -> Self {
-        Target::Identity(Platform::default(), "".to_string())
-    }
-}
-impl Target {
-    /// Judge if this target is in supported platforms list given by upstream.
-    pub fn in_platform_supported(&self, platforms: Vec<Platform>) -> bool {
-        match self {
-            Self::NFT(_, _, _, _) => false,
-            Self::Identity(platform, _) => platforms.contains(platform),
-        }
-    }
-
-    /// Judge if this target is in supported NFT category / chain list given by upstream.
-    pub fn in_nft_supported(
-        &self,
-        nft_categories: Vec<ContractCategory>,
-        nft_chains: Vec<Chain>,
-    ) -> bool {
-        match self {
-            Self::Identity(_, _) => false,
-            Self::NFT(chain, category, _, _) => {
-                nft_categories.contains(category) && nft_chains.contains(chain)
-            }
-        }
-    }
-
-    pub fn platform(&self) -> Result<Platform, Error> {
-        match self {
-            Self::Identity(platform, _) => Ok(*platform),
-            Self::NFT(_, _, _, _) => Err(Error::General(
-                "Target: Get platform error: Not an Identity".into(),
-                StatusCode::INTERNAL_SERVER_ERROR,
-            )),
-        }
-    }
-
-    pub fn identity(&self) -> Result<String, Error> {
-        match self {
-            Self::Identity(_, identity) => Ok(identity.clone()),
-            Self::NFT(_, _, _, _) => Err(Error::General(
-                "Target: Get identity error: Not an Identity".into(),
-                StatusCode::INTERNAL_SERVER_ERROR,
-            )),
-        }
-    }
-
-    #[allow(dead_code)]
-    pub fn nft_chain(&self) -> Result<Chain, Error> {
-        match self {
-            Self::Identity(_, _) => Err(Error::General(
-                "Target: Get nft chain error: Not an NFT".into(),
-                StatusCode::INTERNAL_SERVER_ERROR,
-            )),
-            Self::NFT(chain, _, _, _) => Ok(*chain),
-        }
-    }
-
-    #[allow(dead_code)]
-    pub fn nft_category(&self) -> Result<ContractCategory, Error> {
-        match self {
-            Self::Identity(_, _) => Err(Error::General(
-                "Target: Get nft category error: Not an NFT".into(),
-                StatusCode::INTERNAL_SERVER_ERROR,
-            )),
-            Self::NFT(_, category, _, _) => Ok(*category),
-        }
-    }
-
-    #[allow(dead_code)]
-    pub fn nft_id(&self) -> Result<String, Error> {
-        match self {
-            Self::Identity(_, _) => Err(Error::General(
-                "Target: Get nft id error: Not an NFT".into(),
-                StatusCode::INTERNAL_SERVER_ERROR,
-            )),
-            Self::NFT(_, _, _, nft_id) => Ok(nft_id.clone()),
-        }
-    }
-}
-impl std::fmt::Display for Target {
-    fn fmt(&self, f: &mut std::fmt::Formatter<'_>) -> std::fmt::Result {
-        match self {
-            Self::Identity(platform, identity) => write!(f, "Identity/{}/{}", platform, identity),
-            Self::NFT(chain, category, address, nft_id) => {
-                write!(f, "NFT/{}/{}/{}/{}", chain, category, address, nft_id)
-            }
-        }
-    }
-}
-
-/// All identity platform.
-/// TODO: move this definition into `graph/vertex/identity`, since it is not specific to upstream.
-#[derive(
-    Serialize,
-    Deserialize,
-    Debug,
-    EnumString,
-    Clone,
-    Copy,
-    Display,
-    PartialEq,
-    Eq,
-    EnumIter,
-    Default,
-    async_graphql::Enum,
-)]
-pub enum Platform {
-    /// Twitter
-    #[strum(serialize = "twitter")]
-    #[serde(rename = "twitter")]
-    #[graphql(name = "twitter")]
-    Twitter,
-
-    /// Ethereum wallet `0x[a-f0-9]{40}`
-    #[strum(serialize = "ethereum", serialize = "eth")]
-    #[serde(rename = "ethereum")]
-    #[graphql(name = "ethereum")]
-    Ethereum,
-
-    /// NextID
-    #[strum(serialize = "nextid")]
-    #[serde(rename = "nextid")]
-    #[graphql(name = "nextid")]
-    NextID,
-
-    /// Keybase
-    #[strum(serialize = "keybase")]
-    #[serde(rename = "keybase")]
-    #[graphql(name = "keybase")]
-    Keybase,
-
-    /// Github
-    #[strum(serialize = "github")]
-    #[serde(rename = "github")]
-    #[graphql(name = "github")]
-    Github,
-
-    /// Reddit
-    #[strum(serialize = "reddit")]
-    #[serde(rename = "reddit")]
-    #[graphql(name = "reddit")]
-    Reddit,
-
-    /// Lens
-    #[strum(serialize = "Lens", serialize = "lens")]
-    #[serde(rename = "lens")]
-    #[graphql(name = "lens")]
-    Lens,
-
-    /// .bit
-    #[strum(serialize = "dotbit")]
-    #[serde(rename = "dotbit")]
-    #[graphql(name = "dotbit")]
-    Dotbit,
-
-    /// Unknown
-    #[strum(serialize = "unknown")]
-    #[serde(rename = "unknown")]
-    #[graphql(name = "unknown")]
-    #[default]
-    Unknown,
-}
-
-/// All data respource platform.
-#[derive(
-    Serialize,
-    Deserialize,
-    Debug,
-    Clone,
-    Display,
-    EnumString,
-    PartialEq,
-    Eq,
-    EnumIter,
-    Default,
-    Copy,
-    async_graphql::Enum,
-)]
-pub enum DataSource {
-    /// https://github.com/Uniswap/sybil-list/blob/master/verified.json
-    #[strum(serialize = "sybil")]
-    #[serde(rename = "sybil")]
-    #[graphql(name = "sybil")]
-    SybilList,
-
-    /// https://keybase.io/docs/api/1.0/call/user/lookup
-    #[strum(serialize = "keybase")]
-    #[serde(rename = "keybase")]
-    #[graphql(name = "keybase")]
-    Keybase,
-
-    /// https://docs.next.id/docs/proof-service/api
-    #[strum(serialize = "nextid")]
-    #[serde(rename = "nextid")]
-    #[graphql(name = "nextid")]
-    NextID, // = "nextID",
-
-    /// https://rss3.io/network/api.html
-    #[strum(serialize = "rss3")]
-    #[serde(rename = "rss3")]
-    #[graphql(name = "rss3")]
-    Rss3, // = "rss3",
-
-    /// https://docs.knn3.xyz/graphql/
-    #[strum(serialize = "knn3")]
-    #[serde(rename = "knn3")]
-    #[graphql(name = "knn3")]
-    Knn3, // = "knn3",
-
-    #[strum(serialize = "cyberconnect")]
-    #[serde(rename = "cyberconnect")]
-    #[graphql(name = "cyberconnect")]
-    CyberConnect,
-
-    #[strum(serialize = "ethLeaderboard")]
-    #[serde(rename = "ethLeaderboard")]
-    #[graphql(name = "ethLeaderboard")]
-    EthLeaderboard,
-
-    #[strum(serialize = "the_graph")]
-    #[serde(rename = "the_graph")]
-    #[graphql(name = "the_graph")]
-    TheGraph,
-
-    /// Data directly fetched from blockchain's RPC server.
-    #[strum(serialize = "rpc_server")]
-    #[serde(rename = "rpc_server")]
-    #[graphql(name = "rpc_server")]
-    RPCServer,
-
-    #[strum(serialize = "dotbit")]
-    #[serde(rename = "dotbit")]
-    #[graphql(name = "dotbit")]
-    Dotbit,
-
-    /// Unknown
-    #[strum(serialize = "unknown")]
-    #[serde(rename = "unknown")]
-    #[graphql(name = "unknown")]
-    #[default]
-    Unknown,
-}
-
-/// Who collects all the data.
-/// It works as a "data cleansing" or "proxy" between `Upstream`s and us.
-#[derive(
-    Serialize,
-    Deserialize,
-    Debug,
-    Clone,
-    Display,
-    EnumString,
-    PartialEq,
-    Eq,
-    EnumIter,
-    Default,
-    Copy,
-    async_graphql::Enum,
-)]
-pub enum DataFetcher {
-    /// This server
-    #[strum(serialize = "relation_service")]
-    #[serde(rename = "relation_service")]
-    #[graphql(name = "relation_service")]
-    #[default]
-    RelationService,
-
-    /// Aggregation service
-    #[strum(serialize = "aggregation_service")]
-    #[serde(rename = "aggregation_service")]
-    #[graphql(name = "aggregation_service")]
-    AggregationService,
-}
-
-/// All asymmetric cryptography algorithm supported by RelationService.
-#[derive(Serialize, Deserialize)]
-pub enum Algorithm {
-    EllipticCurve,
-}
-
-/// All elliptic curve supported by RelationService.
-#[derive(Serialize, Deserialize)]
-pub enum Curve {
-    Secp256K1,
-}
-=======
 use log::{info, warn};
 
 pub(crate) use types::{DataFetcher, DataSource, Platform, Target, TargetProcessedList};
->>>>>>> 8d51c2c6
 
 /// Fetcher defines how to fetch data from upstream.
 #[async_trait]
