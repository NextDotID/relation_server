mod tests;

use crate::config::C;
use crate::graph::edge::Own;
use crate::graph::vertex::{contract::Chain, contract::ContractCategory, Contract};
use crate::graph::{Edge, Vertex};
use crate::upstream::{DataSource, Fetcher, Platform, TargetProcessedList};
use crate::util::naive_now;
use crate::{
    error::Error,
    graph::{new_db_connection, vertex::Identity},
};
use async_trait::async_trait;
use gql_client::Client;
use log::{info, warn};
use serde::{Deserialize, Serialize};
use uuid::Uuid;
<<<<<<< HEAD
=======

use super::Target;
>>>>>>> 40a874d6

#[derive(Deserialize, Debug)]
pub struct Ens {
    ens: Vec<String>,
}

#[derive(Deserialize, Debug)]
pub struct Data {
    addrs: Vec<Ens>,
}

#[derive(Serialize)]
pub struct Vars<'a> {
    addr: &'a str,
}

pub struct Knn3 {}

#[async_trait]
impl Fetcher for Knn3 {
    async fn fetch(target: &Target) -> Result<TargetProcessedList, Error> {
        let query = r#"
            query EnsByAddressQuery($addr: String!){
                addrs(where: { address: $addr }) {
                ens
            }
        }
    "#;
        if !Self::can_fetch(target) {
            return Ok(vec![]);
        }
        let identity = target.identity()?;

        let client = Client::new(C.upstream.knn3_service.url.clone());
        // TODO: Does KNN3 case-sensitive?
        let vars = Vars { addr: &identity };

        let resp = client.query_with_vars::<Data, Vars>(query, vars).await;
        if resp.is_err() {
            warn!(
                "KNN3 fetch | Failed to fetch addrs: {}, err: {:?}",
<<<<<<< HEAD
                self.identity.clone(),
=======
                identity,
>>>>>>> 40a874d6
                resp.err()
            );
            return Ok(vec![]);
        }

        let res = resp.unwrap().unwrap();
        if res.addrs.is_empty() {
            info!("KNN3 fetch | address: {} cannot find any result", identity);
            return Ok(vec![]);
        }

        let ens_vec = res.addrs.first().unwrap();
        let db = new_db_connection().await?;

        for ens in ens_vec.ens.iter() {
            let from: Identity = Identity {
                uuid: Some(Uuid::new_v4()),
                platform: Platform::Ethereum,
                identity: identity.to_lowercase(),
                created_at: None,
                display_name: identity.to_lowercase(),
                added_at: naive_now(),
                avatar_url: None,
                profile_url: None,
                updated_at: naive_now(),
            };
            let from_record = from.create_or_update(&db).await?;

            let to: Contract = Contract {
                uuid: Uuid::new_v4(),
                category: ContractCategory::ENS,
                contract: ContractCategory::ENS.default_contract_address().unwrap(),
                chain: Chain::Ethereum,
                symbol: None,
                updated_at: naive_now(),
            };
            let to_record = to.create_or_update(&db).await?;

            let ownership: Own = Own {
                uuid: Uuid::new_v4(),
                transaction: None,
                token_id: ens.to_string(),
                source: DataSource::Knn3,
                connected_at: naive_now(),
            };
            ownership.connect(&db, &from_record, &to_record).await?;
        }
        Ok(ens_vec
            .ens
            .iter()
            .map(|ens| Target::NFT(Chain::Ethereum, NFTCategory::ENS, ens.clone()))
            .collect())
    }

    fn can_fetch(target: &Target) -> bool {
        target.in_platform_supported(vec![Platform::Ethereum])
    }
}<|MERGE_RESOLUTION|>--- conflicted
+++ resolved
@@ -4,7 +4,7 @@
 use crate::graph::edge::Own;
 use crate::graph::vertex::{contract::Chain, contract::ContractCategory, Contract};
 use crate::graph::{Edge, Vertex};
-use crate::upstream::{DataSource, Fetcher, Platform, TargetProcessedList};
+use crate::upstream::{DataSource, Fetcher, Platform, TargetProcessedList, Target};
 use crate::util::naive_now;
 use crate::{
     error::Error,
@@ -15,11 +15,7 @@
 use log::{info, warn};
 use serde::{Deserialize, Serialize};
 use uuid::Uuid;
-<<<<<<< HEAD
-=======
 
-use super::Target;
->>>>>>> 40a874d6
 
 #[derive(Deserialize, Debug)]
 pub struct Ens {
@@ -61,11 +57,7 @@
         if resp.is_err() {
             warn!(
                 "KNN3 fetch | Failed to fetch addrs: {}, err: {:?}",
-<<<<<<< HEAD
-                self.identity.clone(),
-=======
                 identity,
->>>>>>> 40a874d6
                 resp.err()
             );
             return Ok(vec![]);
@@ -116,7 +108,7 @@
         Ok(ens_vec
             .ens
             .iter()
-            .map(|ens| Target::NFT(Chain::Ethereum, NFTCategory::ENS, ens.clone()))
+            .map(|ens| Target::NFT(Chain::Ethereum, ContractCategory::ENS, ens.clone()))
             .collect())
     }
 
