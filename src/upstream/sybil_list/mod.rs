extern crate futures;
mod tests;

use crate::config::C;
use crate::error::Error;
use crate::graph::{edge::Proof, new_db_connection, vertex::Identity};
use crate::graph::{Edge, Vertex};
use crate::upstream::{Connection, DataSource, Fetcher, Platform};
use crate::util::{make_client, naive_now, parse_body, timestamp_to_naive};
use async_trait::async_trait;
use serde::Deserialize;
<<<<<<< HEAD
use serde_json::{Value, Map};

use crate::util::{timestamp_to_naive, naive_now, make_client, parse_body};
=======
use serde_json::{Map, Value};
>>>>>>> 0b299aa9
use uuid::Uuid;
use warp::redirect::found;

use futures::{future::join_all};
<<<<<<< HEAD

=======
>>>>>>> 0b299aa9


#[derive(Deserialize, Debug)]
pub struct SybilListItem {
    pub twitter_name: String,
    pub eth_addr: String,
    pub timestamp: i64,
}

#[derive(Deserialize, Debug)]
pub struct VerifiedItem {
    pub twitter: TwitterItem,
}

#[derive(Deserialize, Debug)]
pub struct TwitterItem {
    pub timestamp: i64,
    #[serde(rename = "tweetID")]
    pub tweet_id: String,
    pub handle: String,
}

#[derive(Deserialize, Debug)]
pub struct ErrorResponse {
    pub message: String,
}

pub struct SybilList {}

async fn save_item(eth_wallet_address: String, value: Value) -> Option<Connection> {
    let db = new_db_connection().await.ok()?;

    let item: VerifiedItem = serde_json::from_value(value).ok()?;

    let from: Identity = Identity {
        uuid: Some(Uuid::new_v4()),
        platform: Platform::Ethereum,
        identity: eth_wallet_address.clone(),
        created_at: None,
        display_name: eth_wallet_address.clone(),
        added_at: naive_now(),
        avatar_url: None,
        profile_url: None,
        updated_at: naive_now(),
    };
    let from_record = from.create_or_update(&db).await.ok()?;

    let to: Identity = Identity {
        uuid: Some(Uuid::new_v4()),
        platform: Platform::Twitter,
        identity: item.twitter.handle.clone(),
        created_at: None,
        display_name: item.twitter.handle.clone(),
        added_at: naive_now(),
        avatar_url: None,
        profile_url: None,
        updated_at: naive_now(),
    };
    let to_record = to.create_or_update(&db).await.ok()?;

    let pf: Proof = Proof {
        uuid: Uuid::new_v4(),
        source: DataSource::SybilList,
        record_id: Some(item.twitter.tweet_id.clone()),
        created_at: Some(timestamp_to_naive(item.twitter.timestamp)),
        last_fetched_at: naive_now(),
    };

    let proof_record = pf.connect(&db, &from_record, &to_record).await.ok()?;

    let cnn: Connection = Connection {
        from: from_record,
        to: to_record,
        proof: proof_record,
    };

    return Some(cnn);
}

#[async_trait]
impl Fetcher for SybilList {
    async fn fetch(&self, _url: Option<String>) -> Result<Vec<Connection>, Error> {
        let client = make_client();
        let uri: http::Uri = (C.upstream.sybil_service.url).parse().unwrap();
        

        let mut resp = client.get(uri).await?;

        if !resp.status().is_success() {
            let body: ErrorResponse = parse_body(&mut resp).await?;
            return Err(Error::General(
                format!("SybilList Get error: {}", body.message),
                resp.status(),
            ));
        }

        // all records in sybil list
        let body: Map<String, Value> = parse_body(&mut resp).await?;

        // parse
        let futures: Vec<_> = body
            .into_iter()
            .map(|(eth_wallet_address, value)| {
                save_item(eth_wallet_address.to_string(), value.to_owned())
            })
            .collect();
        let results = join_all(futures).await;
        let parse_body: Vec<Connection> = results.into_iter().filter_map(|i| i).collect();
        Ok(parse_body)
    }
}<|MERGE_RESOLUTION|>--- conflicted
+++ resolved
@@ -9,22 +9,13 @@
 use crate::util::{make_client, naive_now, parse_body, timestamp_to_naive};
 use async_trait::async_trait;
 use serde::Deserialize;
-<<<<<<< HEAD
-use serde_json::{Value, Map};
 
-use crate::util::{timestamp_to_naive, naive_now, make_client, parse_body};
-=======
 use serde_json::{Map, Value};
->>>>>>> 0b299aa9
+
 use uuid::Uuid;
 use warp::redirect::found;
 
-use futures::{future::join_all};
-<<<<<<< HEAD
-
-=======
->>>>>>> 0b299aa9
-
+use futures::future::join_all;
 
 #[derive(Deserialize, Debug)]
 pub struct SybilListItem {
@@ -108,7 +99,6 @@
     async fn fetch(&self, _url: Option<String>) -> Result<Vec<Connection>, Error> {
         let client = make_client();
         let uri: http::Uri = (C.upstream.sybil_service.url).parse().unwrap();
-        
 
         let mut resp = client.get(uri).await?;
 
