use aragog::{
    query::{Comparison, Filter, QueryResult},
    DatabaseConnection, DatabaseRecord, EdgeRecord, Record,
};
use chrono::NaiveDateTime;
use serde::{Deserialize, Serialize};
use uuid::Uuid;

use crate::{
    error::Error,
<<<<<<< HEAD
    graph::vertex::{Contract, Identity},
=======
    graph::vertex::{Identity, NFT},
>>>>>>> 40a874d6
    upstream::DataSource,
    util::naive_now,
};

use super::Edge;

#[derive(Clone, Deserialize, Serialize, Record, Debug)]
#[collection_name = "Owns"]
pub struct Own {
    /// UUID of this record.
    pub uuid: Uuid,
    /// Data source (upstream) which provides this info.
    /// Theoretically, Contract info should only be fetched by chain's RPC server,
    /// but in practice, we still rely on third-party cache / snapshot service.
    pub source: DataSource,
    /// Transaction info of this connection.
    /// i.e. in which `tx` the Contract is transferred / minted.
    /// In most case, it is a `"0xVERY_LONG_HEXSTRING"`.
    /// Maybe this is not provided by `source`, so we set it as `Option<>` here.
    pub transaction: Option<String>,
    /// Token ID in contract. Basiclly `uint256.to_string()`.
    pub token_id: String,
    /// When this connection is built.
    /// if it doesn't provide by `source`, use fetch time instead
    pub connected_at: NaiveDateTime,
}

#[derive(Clone, Deserialize, Serialize)]
pub struct OwnRecord(DatabaseRecord<EdgeRecord<Own>>);

impl std::ops::Deref for OwnRecord {
    type Target = DatabaseRecord<EdgeRecord<Own>>;

    fn deref(&self) -> &Self::Target {
        &self.0
    }
}

impl std::ops::DerefMut for OwnRecord {
    fn deref_mut(&mut self) -> &mut Self::Target {
        &mut self.0
    }
}

impl From<DatabaseRecord<EdgeRecord<Own>>> for OwnRecord {
    fn from(record: DatabaseRecord<EdgeRecord<Own>>) -> Self {
        Self(record)
    }
}

impl Own {
    pub async fn find_by_from_to(
        db: &DatabaseConnection,
        from: &DatabaseRecord<Identity>,
        to: &DatabaseRecord<Contract>,
    ) -> Result<Option<OwnRecord>, Error> {
        let filter = Filter::new(Comparison::field("_from").equals_str(from.id()))
            .and(Comparison::field("_to").equals_str(to.id()));
        let query = EdgeRecord::<Own>::query().filter(filter);
        let result: QueryResult<EdgeRecord<Self>> = query.call(db).await?;
        if result.len() == 0 {
            Ok(None)
        } else {
            Ok(Some(result.first().unwrap().clone().into()))
        }
    }
}

#[async_trait::async_trait]
impl Edge<Identity, Contract, OwnRecord> for Own {
    /// Returns UUID of self.
    fn uuid(&self) -> Option<Uuid> {
        Some(self.uuid)
    }

    /// Connect 2 vertex.
    async fn connect(
        &self,
        db: &DatabaseConnection,
        from: &DatabaseRecord<Identity>,
        to: &DatabaseRecord<Contract>,
    ) -> Result<OwnRecord, Error> {
        let found = Self::find_by_from_to(db, from, to).await?;
        match found {
            Some(edge) => Ok(edge.into()),
            None => Ok(DatabaseRecord::link(from, to, db, self.clone())
                .await?
                .into()),
        }
    }

    /// Find an edge by UUID.
    async fn find_by_uuid(
        db: &DatabaseConnection,
        uuid: &Uuid,
    ) -> Result<Option<OwnRecord>, Error> {
        let result: QueryResult<EdgeRecord<Own>> = EdgeRecord::<Own>::query()
            .filter(Comparison::field("uuid").equals_str(uuid).into())
            .call(db)
            .await?;

        if result.len() == 0 {
            Ok(None)
        } else {
            Ok(Some(result.first().unwrap().to_owned().into()))
        }
    }
}

#[cfg(test)]
mod tests {
<<<<<<< HEAD
    use crate::util::naive_now;
=======
>>>>>>> 40a874d6
    use fake::{Dummy, Fake, Faker};

    use super::*;

    impl Dummy<Faker> for Own {
        fn dummy_with_rng<R: rand::Rng + ?Sized>(config: &Faker, _rng: &mut R) -> Self {
            Self {
                uuid: Uuid::new_v4(),
                source: DataSource::Unknown,
                transaction: config.fake(),
                token_id: config.fake(),
                connected_at: naive_now(),
            }
        }
    }
}<|MERGE_RESOLUTION|>--- conflicted
+++ resolved
@@ -8,13 +8,8 @@
 
 use crate::{
     error::Error,
-<<<<<<< HEAD
     graph::vertex::{Contract, Identity},
-=======
-    graph::vertex::{Identity, NFT},
->>>>>>> 40a874d6
     upstream::DataSource,
-    util::naive_now,
 };
 
 use super::Edge;
@@ -124,10 +119,7 @@
 
 #[cfg(test)]
 mod tests {
-<<<<<<< HEAD
     use crate::util::naive_now;
-=======
->>>>>>> 40a874d6
     use fake::{Dummy, Fake, Faker};
 
     use super::*;
