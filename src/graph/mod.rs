--- conflicted
+++ resolved
@@ -44,7 +44,17 @@
     Ok(connection)
 }
 
-<<<<<<< HEAD
+// Create a row database connection instance for arangodb
+pub async fn new_raw_db_connection() -> Result<Database, Error> {
+    let conn = Connection::establish_basic_auth(
+        &C.db.host, &C.db.username, &C.db.password)
+        .await
+        .unwrap();
+    let db = conn.db(&C.db.db)
+        .await?;
+    Ok(db)
+}
+
 pub async fn create_identity_to_contract_record(
     db: &DatabaseConnection,
     from: &Identity,
@@ -67,15 +77,4 @@
     let to_record = to.create_or_update(db).await?;
     proof.connect(db, &from_record, &to_record).await?;
     Ok(())
-=======
-// Create a row database connection instance for arangodb
-pub async fn new_raw_db_connection() -> Result<Database, Error> {
-    let conn = Connection::establish_basic_auth(
-        &C.db.host, &C.db.username, &C.db.password)
-        .await
-        .unwrap();
-    let db = conn.db(&C.db.db)
-        .await?;
-    Ok(db)
->>>>>>> 8af98d51
 }