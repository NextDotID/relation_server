--- conflicted
+++ resolved
@@ -2,10 +2,6 @@
 pub mod edge;
 mod tests;
 pub mod vertex;
-<<<<<<< HEAD
-use deadpool::managed::Pool;
-=======
->>>>>>> b6450615
 use std::collections::HashMap;
 use tracing::debug;
 
