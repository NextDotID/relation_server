--- conflicted
+++ resolved
@@ -7,7 +7,6 @@
 use aragog::DatabaseConnection;
 use arangors_lite::Database;
 use async_graphql::{Context, Object};
-use arangors_lite::Database;
 use log::debug;
 use strum::IntoEnumIterator;
 
@@ -186,37 +185,6 @@
         #[graphql(desc = "Identity on target Platform")] identity: String,
     ) -> Result<Vec<IdentityRecord>> {
         let raw_db: &Database = ctx.data().map_err(|err| Error::GraphQLError(err.message))?;
-<<<<<<< HEAD
-        let mut array_str = String::from("[");
-        for (i, element) in platforms.iter().enumerate() {
-            let platform: Platform = element.parse()?;
-            array_str = format!(r#"{}"{}""#, array_str, platform.to_string());
-            if i < platforms.len() - 1 {
-                array_str += ", ";
-            }
-        }
-        array_str += "]";
-
-        let record: Vec<IdentityRecord> = Identity::find_by_platforms_identity(&raw_db, array_str.clone(), &identity).await.unwrap();
-        if record.len() == 0 {
-            for element in platforms {
-                let platform: Platform = element.parse()?;
-                let target = Target::Identity(platform.clone(), identity.clone());
-                fetch_all(target).await?;
-            }
-            return Identity::find_by_platforms_identity(&raw_db, array_str.clone(), &identity).await
-        } else {
-            for r in &record {
-                if r.is_outdated() {
-                    let target = Target::Identity(r.platform.clone(), identity.clone());
-                    debug!(
-                        "Identity: {}/{} is outdated. Refetching...",
-                        r.platform, identity
-                    );
-                    tokio::spawn(async move { fetch_all(target).await });
-                }
-            }
-=======
         let platform_list = vec_string_to_vec_platform(platforms)?;
         let record: Vec<IdentityRecord> =
             Identity::find_by_platforms_identity(&raw_db, &platform_list, identity.as_str())
@@ -236,7 +204,6 @@
                 let identity = r.identity.clone();
                 tokio::spawn(async move { fetch_all(Target::Identity(platform, identity)).await });
             });
->>>>>>> 4b19bebf
             Ok(record)
         }
     }
